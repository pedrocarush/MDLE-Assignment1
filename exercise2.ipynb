{
 "cells": [
  {
   "cell_type": "markdown",
   "metadata": {},
   "source": [
    "# Exercise 2"
   ]
  },
  {
   "cell_type": "markdown",
   "metadata": {},
   "source": [
    "## Imports"
   ]
  },
  {
   "cell_type": "code",
   "execution_count": 35,
   "metadata": {},
   "outputs": [],
   "source": [
    "import os.path\n",
    "import random\n",
    "import pyspark.sql.functions as F\n",
    "from pyspark.sql import SparkSession, Row\n",
    "from pyspark.sql.types import StringType, ArrayType, IntegerType\n",
    "from itertools import combinations, chain\n",
    "from functools import partial\n",
    "from typing import Iterable, Any, List, Callable"
   ]
  },
  {
   "cell_type": "code",
   "execution_count": 3,
   "metadata": {},
   "outputs": [],
   "source": [
    "# Shingle size\n",
    "k = 9\n",
    "\n",
    "# Min-hash: number of hash functions\n",
    "num_functions = 100\n",
    "\n",
    "# Seed for the random number generator\n",
    "seed = 123"
   ]
  },
  {
   "cell_type": "code",
   "execution_count": 4,
   "metadata": {},
   "outputs": [],
   "source": [
    "random.seed(seed)"
   ]
  },
  {
   "attachments": {},
   "cell_type": "markdown",
   "metadata": {},
   "source": [
    "## Spark Initialization"
   ]
  },
  {
   "cell_type": "code",
   "execution_count": 5,
   "metadata": {},
   "outputs": [
    {
     "name": "stderr",
     "output_type": "stream",
     "text": [
      "Setting default log level to \"WARN\".\n",
      "To adjust logging level use sc.setLogLevel(newLevel). For SparkR, use setLogLevel(newLevel).\n"
     ]
    },
    {
     "name": "stdout",
     "output_type": "stream",
     "text": [
      "23/03/16 11:26:09 WARN NativeCodeLoader: Unable to load native-hadoop library for your platform... using builtin-java classes where applicable\n"
     ]
    }
   ],
   "source": [
    "spark = SparkSession.builder \\\n",
    "    .appName('LSH') \\\n",
    "    .config('spark.master', 'local[*]') \\\n",
    "    .getOrCreate()"
   ]
  },
  {
   "attachments": {},
   "cell_type": "markdown",
   "metadata": {},
   "source": [
    "## Prepare the Data"
   ]
  },
  {
   "cell_type": "code",
   "execution_count": 6,
   "metadata": {},
   "outputs": [
    {
     "name": "stderr",
     "output_type": "stream",
     "text": [
      "                                                                                \r"
     ]
    }
   ],
   "source": [
    "# TODO: Configure partitions for speedup?\n",
    "df = spark.read \\\n",
    "    .option('header', True) \\\n",
    "    .json('./data/covid_news_small.json.bz2')"
   ]
  },
  {
   "attachments": {},
   "cell_type": "markdown",
   "metadata": {},
   "source": [
    "## Pipeline"
   ]
  },
  {
   "cell_type": "markdown",
   "metadata": {},
   "source": [
    "### Generate shingles"
   ]
  },
  {
   "cell_type": "code",
   "execution_count": 7,
   "metadata": {},
   "outputs": [],
   "source": [
    "# TODO: ignore punctuation? use different shingling strategy? (see 'Further fun' slide, which is the last, of 3b)\n",
    "@F.udf(returnType=ArrayType(IntegerType(), False))\n",
    "def generate_shingles(text: str):\n",
    "    shingles = (text[idx:idx+k] for idx in range(len(text) - k + 1))\n",
    "    # Get last 32 bits in order to have 4-byte integers (Python allows arbitrarily large integers)\n",
    "    to_integer = lambda s: hash(s) & ((1 << 32) - 1)\n",
    "    return sorted(set(to_integer(shingle_str) for shingle_str in shingles))"
   ]
  },
  {
   "cell_type": "code",
   "execution_count": 8,
   "metadata": {},
   "outputs": [],
   "source": [
    "df_shingles = df \\\n",
    "    .drop('url') \\\n",
    "    .withColumn('text', generate_shingles('text'))"
   ]
  },
  {
   "cell_type": "markdown",
   "metadata": {},
   "source": [
    "### Min-hash"
   ]
  },
  {
   "cell_type": "code",
   "execution_count": 9,
   "metadata": {},
   "outputs": [],
   "source": [
    "# Assumes the values to hash are 4-byte integers\n",
    "def generate_universal_hash_family(K: int) -> List[Callable[[int], int]]:\n",
    "    N = 1 << 32\n",
    "    p = 2305843009213693951\n",
    "\n",
    "    parameters = set()\n",
    "    while (len(parameters) < K):\n",
    "        parameters |= {(random.randint(1, N), random.randint(0, N)) for _ in range(K - len(parameters))}\n",
    "    \n",
    "    return [partial(lambda x, a, b, p, N: ((a * x + b) % p) % N, a=a, b=b, p=p, N=N) for a, b in parameters]"
   ]
  },
  {
   "cell_type": "code",
   "execution_count": 10,
   "metadata": {},
   "outputs": [],
   "source": [
    "@F.udf(returnType=ArrayType(IntegerType(), False))\n",
    "def min_hash(shingles: List[int]):\n",
    "    return [min(h(shingle) for shingle in shingles) for h in generate_universal_hash_family(num_functions)]"
<<<<<<< HEAD
=======
   ]
  },
  {
   "cell_type": "code",
   "execution_count": 15,
   "metadata": {},
   "outputs": [],
   "source": [
    "df_minhash = df_shingles.withColumn('min_hash', min_hash('text'))"
   ]
  },
  {
   "attachments": {},
   "cell_type": "markdown",
   "metadata": {},
   "source": [
    "### LSH"
   ]
  },
  {
   "cell_type": "code",
   "execution_count": 14,
   "metadata": {},
   "outputs": [],
   "source": [
    "similarity_threshold = 0.8\n",
    "\n",
    "b = 10\n",
    "r = num_functions // b\n",
    "\n",
    "assert num_functions % b == 0, 'The number of rows of the signature matrix has to be divisible by the number of bands!'"
   ]
  },
  {
   "cell_type": "code",
   "execution_count": 16,
   "metadata": {},
   "outputs": [],
   "source": [
    "lst = [1,2,3,4,5,6,7,8,9,10]"
   ]
  },
  {
   "cell_type": "code",
   "execution_count": 20,
   "metadata": {},
   "outputs": [
    {
     "data": {
      "text/plain": [
       "[[1, 2], [3, 4], [5, 6], [7, 8], [9, 10]]"
      ]
     },
     "execution_count": 20,
     "metadata": {},
     "output_type": "execute_result"
    }
   ],
   "source": [
    "[lst[x:x+2] for x in range(0, len(lst), 2)]"
   ]
  },
  {
   "cell_type": "code",
   "execution_count": 22,
   "metadata": {},
   "outputs": [],
   "source": [
    "@F.udf(returnType=ArrayType(ArrayType(IntegerType(), False), False))\n",
    "def generate_even_slices(minhashes: List[int]):\n",
    "    return [minhashes[i:i+b] for i in range(0, num_functions, b)]"
   ]
  },
  {
   "cell_type": "code",
   "execution_count": 33,
   "metadata": {},
   "outputs": [],
   "source": [
    "df_lsh = df_minhash \\\n",
    "    .withColumn('min_hash', generate_even_slices('min_hash')) \\\n",
    "    .select('tweet_id', *(F.hash(F.col('min_hash')[i]).alias(f'band_{i}') for i in range(b)))"
>>>>>>> 0a9e19ac
   ]
  },
  {
   "cell_type": "code",
   "execution_count": 38,
   "metadata": {},
   "outputs": [
    {
     "name": "stderr",
     "output_type": "stream",
     "text": [
      "[Stage 11:>                                                         (0 + 2) / 2]\r"
     ]
    },
    {
     "name": "stdout",
     "output_type": "stream",
     "text": [
      "23/03/16 12:05:55 ERROR PythonRunner: Python worker exited unexpectedly (crashed)\n",
      "org.apache.spark.api.python.PythonException: Traceback (most recent call last):\n",
      "  File \"/home/pedro/Desktop/MEI-4ano/2semestre/MDLE/spark-3.3.2-bin-hadoop3/python/lib/pyspark.zip/pyspark/worker.py\", line 666, in main\n",
      "    eval_type = read_int(infile)\n",
      "  File \"/home/pedro/Desktop/MEI-4ano/2semestre/MDLE/spark-3.3.2-bin-hadoop3/python/lib/pyspark.zip/pyspark/serializers.py\", line 595, in read_int\n",
      "    raise EOFError\n",
      "EOFError\n",
      "\n",
      "\tat org.apache.spark.api.python.BasePythonRunner$ReaderIterator.handlePythonException(PythonRunner.scala:552)\n",
      "\tat org.apache.spark.api.python.PythonRunner$$anon$3.read(PythonRunner.scala:758)\n",
      "\tat org.apache.spark.api.python.PythonRunner$$anon$3.read(PythonRunner.scala:740)\n",
      "\tat org.apache.spark.api.python.BasePythonRunner$ReaderIterator.hasNext(PythonRunner.scala:505)\n",
      "\tat org.apache.spark.InterruptibleIterator.hasNext(InterruptibleIterator.scala:37)\n",
      "\tat scala.collection.Iterator.foreach(Iterator.scala:943)\n",
      "\tat scala.collection.Iterator.foreach$(Iterator.scala:943)\n",
      "\tat org.apache.spark.InterruptibleIterator.foreach(InterruptibleIterator.scala:28)\n",
      "\tat scala.collection.generic.Growable.$plus$plus$eq(Growable.scala:62)\n",
      "\tat scala.collection.generic.Growable.$plus$plus$eq$(Growable.scala:53)\n",
      "\tat scala.collection.mutable.ArrayBuffer.$plus$plus$eq(ArrayBuffer.scala:105)\n",
      "\tat scala.collection.mutable.ArrayBuffer.$plus$plus$eq(ArrayBuffer.scala:49)\n",
      "\tat scala.collection.TraversableOnce.to(TraversableOnce.scala:366)\n",
      "\tat scala.collection.TraversableOnce.to$(TraversableOnce.scala:364)\n",
      "\tat org.apache.spark.InterruptibleIterator.to(InterruptibleIterator.scala:28)\n",
      "\tat scala.collection.TraversableOnce.toBuffer(TraversableOnce.scala:358)\n",
      "\tat scala.collection.TraversableOnce.toBuffer$(TraversableOnce.scala:358)\n",
      "\tat org.apache.spark.InterruptibleIterator.toBuffer(InterruptibleIterator.scala:28)\n",
      "\tat scala.collection.TraversableOnce.toArray(TraversableOnce.scala:345)\n",
      "\tat scala.collection.TraversableOnce.toArray$(TraversableOnce.scala:339)\n",
      "\tat org.apache.spark.InterruptibleIterator.toArray(InterruptibleIterator.scala:28)\n",
      "\tat org.apache.spark.rdd.RDD.$anonfun$collect$2(RDD.scala:1021)\n",
      "\tat org.apache.spark.SparkContext.$anonfun$runJob$5(SparkContext.scala:2278)\n",
      "\tat org.apache.spark.scheduler.ResultTask.runTask(ResultTask.scala:90)\n",
      "\tat org.apache.spark.scheduler.Task.run(Task.scala:136)\n",
      "\tat org.apache.spark.executor.Executor$TaskRunner.$anonfun$run$3(Executor.scala:548)\n",
      "\tat org.apache.spark.util.Utils$.tryWithSafeFinally(Utils.scala:1504)\n",
      "\tat org.apache.spark.executor.Executor$TaskRunner.run(Executor.scala:551)\n",
      "\tat java.base/java.util.concurrent.ThreadPoolExecutor.runWorker(ThreadPoolExecutor.java:1128)\n",
      "\tat java.base/java.util.concurrent.ThreadPoolExecutor$Worker.run(ThreadPoolExecutor.java:628)\n",
      "\tat java.base/java.lang.Thread.run(Thread.java:829)\n",
      "Caused by: org.apache.spark.api.python.PythonException: Traceback (most recent call last):\n",
      "  File \"/tmp/ipykernel_3175/1514246737.py\", line 3, in min_hash\n",
      "  File \"/tmp/ipykernel_3175/1514246737.py\", line 3, in <listcomp>\n",
      "ValueError: min() arg is an empty sequence\n",
      "\n",
      "\tat org.apache.spark.api.python.BasePythonRunner$ReaderIterator.handlePythonException(PythonRunner.scala:552)\n",
      "\tat org.apache.spark.sql.execution.python.PythonUDFRunner$$anon$2.read(PythonUDFRunner.scala:86)\n",
      "\tat org.apache.spark.sql.execution.python.PythonUDFRunner$$anon$2.read(PythonUDFRunner.scala:68)\n",
      "\tat org.apache.spark.api.python.BasePythonRunner$ReaderIterator.hasNext(PythonRunner.scala:505)\n",
      "\tat org.apache.spark.InterruptibleIterator.hasNext(InterruptibleIterator.scala:37)\n",
      "\tat scala.collection.Iterator$$anon$11.hasNext(Iterator.scala:491)\n",
      "\tat scala.collection.Iterator$$anon$10.hasNext(Iterator.scala:460)\n",
      "\tat scala.collection.Iterator$$anon$10.hasNext(Iterator.scala:460)\n",
      "\tat org.apache.spark.sql.catalyst.expressions.GeneratedClass$GeneratedIteratorForCodegenStage1.processNext(Unknown Source)\n",
      "\tat org.apache.spark.sql.execution.BufferedRowIterator.hasNext(BufferedRowIterator.java:43)\n",
      "\tat org.apache.spark.sql.execution.WholeStageCodegenExec$$anon$1.hasNext(WholeStageCodegenExec.scala:760)\n",
      "\tat scala.collection.Iterator$$anon$10.hasNext(Iterator.scala:460)\n",
      "\tat org.apache.spark.ContextAwareIterator.hasNext(ContextAwareIterator.scala:39)\n",
      "\tat org.apache.spark.api.python.SerDeUtil$AutoBatchedPickler.hasNext(SerDeUtil.scala:86)\n",
      "\tat scala.collection.Iterator.foreach(Iterator.scala:943)\n",
      "\tat scala.collection.Iterator.foreach$(Iterator.scala:943)\n",
      "\tat org.apache.spark.api.python.SerDeUtil$AutoBatchedPickler.foreach(SerDeUtil.scala:80)\n",
      "\tat org.apache.spark.api.python.PythonRDD$.writeIteratorToStream(PythonRDD.scala:307)\n",
      "\tat org.apache.spark.api.python.PythonRunner$$anon$2.writeIteratorToStream(PythonRunner.scala:725)\n",
      "\tat org.apache.spark.api.python.BasePythonRunner$WriterThread.$anonfun$run$1(PythonRunner.scala:431)\n",
      "\tat org.apache.spark.util.Utils$.logUncaughtExceptions(Utils.scala:2066)\n",
      "\tat org.apache.spark.api.python.BasePythonRunner$WriterThread.run(PythonRunner.scala:265)\n",
      "23/03/16 12:05:55 ERROR PythonRunner: This may have been caused by a prior exception:\n",
      "org.apache.spark.api.python.PythonException: Traceback (most recent call last):\n",
      "  File \"/tmp/ipykernel_3175/1514246737.py\", line 3, in min_hash\n",
      "  File \"/tmp/ipykernel_3175/1514246737.py\", line 3, in <listcomp>\n",
      "ValueError: min() arg is an empty sequence\n",
      "\n",
      "\tat org.apache.spark.api.python.BasePythonRunner$ReaderIterator.handlePythonException(PythonRunner.scala:552)\n",
      "\tat org.apache.spark.sql.execution.python.PythonUDFRunner$$anon$2.read(PythonUDFRunner.scala:86)\n",
      "\tat org.apache.spark.sql.execution.python.PythonUDFRunner$$anon$2.read(PythonUDFRunner.scala:68)\n",
      "\tat org.apache.spark.api.python.BasePythonRunner$ReaderIterator.hasNext(PythonRunner.scala:505)\n",
      "\tat org.apache.spark.InterruptibleIterator.hasNext(InterruptibleIterator.scala:37)\n",
      "\tat scala.collection.Iterator$$anon$11.hasNext(Iterator.scala:491)\n",
      "\tat scala.collection.Iterator$$anon$10.hasNext(Iterator.scala:460)\n",
      "\tat scala.collection.Iterator$$anon$10.hasNext(Iterator.scala:460)\n",
      "\tat org.apache.spark.sql.catalyst.expressions.GeneratedClass$GeneratedIteratorForCodegenStage1.processNext(Unknown Source)\n",
      "\tat org.apache.spark.sql.execution.BufferedRowIterator.hasNext(BufferedRowIterator.java:43)\n",
      "\tat org.apache.spark.sql.execution.WholeStageCodegenExec$$anon$1.hasNext(WholeStageCodegenExec.scala:760)\n",
      "\tat scala.collection.Iterator$$anon$10.hasNext(Iterator.scala:460)\n",
      "\tat org.apache.spark.ContextAwareIterator.hasNext(ContextAwareIterator.scala:39)\n",
      "\tat org.apache.spark.api.python.SerDeUtil$AutoBatchedPickler.hasNext(SerDeUtil.scala:86)\n",
      "\tat scala.collection.Iterator.foreach(Iterator.scala:943)\n",
      "\tat scala.collection.Iterator.foreach$(Iterator.scala:943)\n",
      "\tat org.apache.spark.api.python.SerDeUtil$AutoBatchedPickler.foreach(SerDeUtil.scala:80)\n",
      "\tat org.apache.spark.api.python.PythonRDD$.writeIteratorToStream(PythonRDD.scala:307)\n",
      "\tat org.apache.spark.api.python.PythonRunner$$anon$2.writeIteratorToStream(PythonRunner.scala:725)\n",
      "\tat org.apache.spark.api.python.BasePythonRunner$WriterThread.$anonfun$run$1(PythonRunner.scala:431)\n",
      "\tat org.apache.spark.util.Utils$.logUncaughtExceptions(Utils.scala:2066)\n",
      "\tat org.apache.spark.api.python.BasePythonRunner$WriterThread.run(PythonRunner.scala:265)\n",
      "23/03/16 12:05:55 ERROR Executor: Exception in task 1.0 in stage 11.0 (TID 15)\n",
      "org.apache.spark.api.python.PythonException: Traceback (most recent call last):\n",
      "  File \"/tmp/ipykernel_3175/1514246737.py\", line 3, in min_hash\n",
      "  File \"/tmp/ipykernel_3175/1514246737.py\", line 3, in <listcomp>\n",
      "ValueError: min() arg is an empty sequence\n",
      "\n",
      "\tat org.apache.spark.api.python.BasePythonRunner$ReaderIterator.handlePythonException(PythonRunner.scala:552)\n",
      "\tat org.apache.spark.sql.execution.python.PythonUDFRunner$$anon$2.read(PythonUDFRunner.scala:86)\n",
      "\tat org.apache.spark.sql.execution.python.PythonUDFRunner$$anon$2.read(PythonUDFRunner.scala:68)\n",
      "\tat org.apache.spark.api.python.BasePythonRunner$ReaderIterator.hasNext(PythonRunner.scala:505)\n",
      "\tat org.apache.spark.InterruptibleIterator.hasNext(InterruptibleIterator.scala:37)\n",
      "\tat scala.collection.Iterator$$anon$11.hasNext(Iterator.scala:491)\n",
      "\tat scala.collection.Iterator$$anon$10.hasNext(Iterator.scala:460)\n",
      "\tat scala.collection.Iterator$$anon$10.hasNext(Iterator.scala:460)\n",
      "\tat org.apache.spark.sql.catalyst.expressions.GeneratedClass$GeneratedIteratorForCodegenStage1.processNext(Unknown Source)\n",
      "\tat org.apache.spark.sql.execution.BufferedRowIterator.hasNext(BufferedRowIterator.java:43)\n",
      "\tat org.apache.spark.sql.execution.WholeStageCodegenExec$$anon$1.hasNext(WholeStageCodegenExec.scala:760)\n",
      "\tat scala.collection.Iterator$$anon$10.hasNext(Iterator.scala:460)\n",
      "\tat org.apache.spark.ContextAwareIterator.hasNext(ContextAwareIterator.scala:39)\n",
      "\tat org.apache.spark.api.python.SerDeUtil$AutoBatchedPickler.hasNext(SerDeUtil.scala:86)\n",
      "\tat scala.collection.Iterator.foreach(Iterator.scala:943)\n",
      "\tat scala.collection.Iterator.foreach$(Iterator.scala:943)\n",
      "\tat org.apache.spark.api.python.SerDeUtil$AutoBatchedPickler.foreach(SerDeUtil.scala:80)\n",
      "\tat org.apache.spark.api.python.PythonRDD$.writeIteratorToStream(PythonRDD.scala:307)\n",
      "\tat org.apache.spark.api.python.PythonRunner$$anon$2.writeIteratorToStream(PythonRunner.scala:725)\n",
      "\tat org.apache.spark.api.python.BasePythonRunner$WriterThread.$anonfun$run$1(PythonRunner.scala:431)\n",
      "\tat org.apache.spark.util.Utils$.logUncaughtExceptions(Utils.scala:2066)\n",
      "\tat org.apache.spark.api.python.BasePythonRunner$WriterThread.run(PythonRunner.scala:265)\n",
      "23/03/16 12:05:55 WARN TaskSetManager: Lost task 1.0 in stage 11.0 (TID 15) (localhost executor driver): org.apache.spark.api.python.PythonException: Traceback (most recent call last):\n",
      "  File \"/tmp/ipykernel_3175/1514246737.py\", line 3, in min_hash\n",
      "  File \"/tmp/ipykernel_3175/1514246737.py\", line 3, in <listcomp>\n",
      "ValueError: min() arg is an empty sequence\n",
      "\n",
      "\tat org.apache.spark.api.python.BasePythonRunner$ReaderIterator.handlePythonException(PythonRunner.scala:552)\n",
      "\tat org.apache.spark.sql.execution.python.PythonUDFRunner$$anon$2.read(PythonUDFRunner.scala:86)\n",
      "\tat org.apache.spark.sql.execution.python.PythonUDFRunner$$anon$2.read(PythonUDFRunner.scala:68)\n",
      "\tat org.apache.spark.api.python.BasePythonRunner$ReaderIterator.hasNext(PythonRunner.scala:505)\n",
      "\tat org.apache.spark.InterruptibleIterator.hasNext(InterruptibleIterator.scala:37)\n",
      "\tat scala.collection.Iterator$$anon$11.hasNext(Iterator.scala:491)\n",
      "\tat scala.collection.Iterator$$anon$10.hasNext(Iterator.scala:460)\n",
      "\tat scala.collection.Iterator$$anon$10.hasNext(Iterator.scala:460)\n",
      "\tat org.apache.spark.sql.catalyst.expressions.GeneratedClass$GeneratedIteratorForCodegenStage1.processNext(Unknown Source)\n",
      "\tat org.apache.spark.sql.execution.BufferedRowIterator.hasNext(BufferedRowIterator.java:43)\n",
      "\tat org.apache.spark.sql.execution.WholeStageCodegenExec$$anon$1.hasNext(WholeStageCodegenExec.scala:760)\n",
      "\tat scala.collection.Iterator$$anon$10.hasNext(Iterator.scala:460)\n",
      "\tat org.apache.spark.ContextAwareIterator.hasNext(ContextAwareIterator.scala:39)\n",
      "\tat org.apache.spark.api.python.SerDeUtil$AutoBatchedPickler.hasNext(SerDeUtil.scala:86)\n",
      "\tat scala.collection.Iterator.foreach(Iterator.scala:943)\n",
      "\tat scala.collection.Iterator.foreach$(Iterator.scala:943)\n",
      "\tat org.apache.spark.api.python.SerDeUtil$AutoBatchedPickler.foreach(SerDeUtil.scala:80)\n",
      "\tat org.apache.spark.api.python.PythonRDD$.writeIteratorToStream(PythonRDD.scala:307)\n",
      "\tat org.apache.spark.api.python.PythonRunner$$anon$2.writeIteratorToStream(PythonRunner.scala:725)\n",
      "\tat org.apache.spark.api.python.BasePythonRunner$WriterThread.$anonfun$run$1(PythonRunner.scala:431)\n",
      "\tat org.apache.spark.util.Utils$.logUncaughtExceptions(Utils.scala:2066)\n",
      "\tat org.apache.spark.api.python.BasePythonRunner$WriterThread.run(PythonRunner.scala:265)\n",
      "\n",
      "23/03/16 12:05:55 ERROR TaskSetManager: Task 1 in stage 11.0 failed 1 times; aborting job\n"
     ]
    },
    {
     "name": "stderr",
     "output_type": "stream",
     "text": [
      "[Stage 11:>                                                         (0 + 1) / 2]\r"
     ]
    },
    {
     "ename": "PythonException",
     "evalue": "\n  An exception was thrown from the Python worker. Please see the stack trace below.\nTraceback (most recent call last):\n  File \"/tmp/ipykernel_3175/1514246737.py\", line 3, in min_hash\n  File \"/tmp/ipykernel_3175/1514246737.py\", line 3, in <listcomp>\nValueError: min() arg is an empty sequence\n",
     "output_type": "error",
     "traceback": [
      "\u001b[0;31m---------------------------------------------------------------------------\u001b[0m",
      "\u001b[0;31mPythonException\u001b[0m                           Traceback (most recent call last)",
      "Cell \u001b[0;32mIn[38], line 9\u001b[0m\n\u001b[1;32m      6\u001b[0m             buckets[r[band_id]] \u001b[39m=\u001b[39m []\n\u001b[1;32m      7\u001b[0m         buckets[r[band_id]]\u001b[39m.\u001b[39mappend(r[\u001b[39m'\u001b[39m\u001b[39mtweet_id\u001b[39m\u001b[39m'\u001b[39m])\n\u001b[0;32m----> 9\u001b[0m df_lsh\u001b[39m.\u001b[39;49mforeach(accumulate_buckets)\n",
      "File \u001b[0;32m~/Desktop/MEI-4ano/2semestre/MDLE/spark-3.3.2-bin-hadoop3/python/lib/pyspark.zip/pyspark/sql/dataframe.py:901\u001b[0m, in \u001b[0;36mDataFrame.foreach\u001b[0;34m(self, f)\u001b[0m\n\u001b[1;32m    888\u001b[0m \u001b[39mdef\u001b[39;00m \u001b[39mforeach\u001b[39m(\u001b[39mself\u001b[39m, f: Callable[[Row], \u001b[39mNone\u001b[39;00m]) \u001b[39m-\u001b[39m\u001b[39m>\u001b[39m \u001b[39mNone\u001b[39;00m:\n\u001b[1;32m    889\u001b[0m \u001b[39m    \u001b[39m\u001b[39m\"\"\"Applies the ``f`` function to all :class:`Row` of this :class:`DataFrame`.\u001b[39;00m\n\u001b[1;32m    890\u001b[0m \n\u001b[1;32m    891\u001b[0m \u001b[39m    This is a shorthand for ``df.rdd.foreach()``.\u001b[39;00m\n\u001b[0;32m   (...)\u001b[0m\n\u001b[1;32m    899\u001b[0m \u001b[39m    >>> df.foreach(f)\u001b[39;00m\n\u001b[1;32m    900\u001b[0m \u001b[39m    \"\"\"\u001b[39;00m\n\u001b[0;32m--> 901\u001b[0m     \u001b[39mself\u001b[39;49m\u001b[39m.\u001b[39;49mrdd\u001b[39m.\u001b[39;49mforeach(f)\n",
      "File \u001b[0;32m~/Desktop/MEI-4ano/2semestre/MDLE/spark-3.3.2-bin-hadoop3/python/lib/pyspark.zip/pyspark/rdd.py:1163\u001b[0m, in \u001b[0;36mRDD.foreach\u001b[0;34m(self, f)\u001b[0m\n\u001b[1;32m   1160\u001b[0m         f(x)\n\u001b[1;32m   1161\u001b[0m     \u001b[39mreturn\u001b[39;00m \u001b[39miter\u001b[39m([])\n\u001b[0;32m-> 1163\u001b[0m \u001b[39mself\u001b[39;49m\u001b[39m.\u001b[39;49mmapPartitions(processPartition)\u001b[39m.\u001b[39;49mcount()\n",
      "File \u001b[0;32m~/Desktop/MEI-4ano/2semestre/MDLE/spark-3.3.2-bin-hadoop3/python/lib/pyspark.zip/pyspark/rdd.py:1521\u001b[0m, in \u001b[0;36mRDD.count\u001b[0;34m(self)\u001b[0m\n\u001b[1;32m   1512\u001b[0m \u001b[39mdef\u001b[39;00m \u001b[39mcount\u001b[39m(\u001b[39mself\u001b[39m) \u001b[39m-\u001b[39m\u001b[39m>\u001b[39m \u001b[39mint\u001b[39m:\n\u001b[1;32m   1513\u001b[0m \u001b[39m    \u001b[39m\u001b[39m\"\"\"\u001b[39;00m\n\u001b[1;32m   1514\u001b[0m \u001b[39m    Return the number of elements in this RDD.\u001b[39;00m\n\u001b[1;32m   1515\u001b[0m \n\u001b[0;32m   (...)\u001b[0m\n\u001b[1;32m   1519\u001b[0m \u001b[39m    3\u001b[39;00m\n\u001b[1;32m   1520\u001b[0m \u001b[39m    \"\"\"\u001b[39;00m\n\u001b[0;32m-> 1521\u001b[0m     \u001b[39mreturn\u001b[39;00m \u001b[39mself\u001b[39;49m\u001b[39m.\u001b[39;49mmapPartitions(\u001b[39mlambda\u001b[39;49;00m i: [\u001b[39msum\u001b[39;49m(\u001b[39m1\u001b[39;49m \u001b[39mfor\u001b[39;49;00m _ \u001b[39min\u001b[39;49;00m i)])\u001b[39m.\u001b[39;49msum()\n",
      "File \u001b[0;32m~/Desktop/MEI-4ano/2semestre/MDLE/spark-3.3.2-bin-hadoop3/python/lib/pyspark.zip/pyspark/rdd.py:1508\u001b[0m, in \u001b[0;36mRDD.sum\u001b[0;34m(self)\u001b[0m\n\u001b[1;32m   1499\u001b[0m \u001b[39mdef\u001b[39;00m \u001b[39msum\u001b[39m(\u001b[39mself\u001b[39m: \u001b[39m\"\u001b[39m\u001b[39mRDD[NumberOrArray]\u001b[39m\u001b[39m\"\u001b[39m) \u001b[39m-\u001b[39m\u001b[39m>\u001b[39m \u001b[39m\"\u001b[39m\u001b[39mNumberOrArray\u001b[39m\u001b[39m\"\u001b[39m:\n\u001b[1;32m   1500\u001b[0m \u001b[39m    \u001b[39m\u001b[39m\"\"\"\u001b[39;00m\n\u001b[1;32m   1501\u001b[0m \u001b[39m    Add up the elements in this RDD.\u001b[39;00m\n\u001b[1;32m   1502\u001b[0m \n\u001b[0;32m   (...)\u001b[0m\n\u001b[1;32m   1506\u001b[0m \u001b[39m    6.0\u001b[39;00m\n\u001b[1;32m   1507\u001b[0m \u001b[39m    \"\"\"\u001b[39;00m\n\u001b[0;32m-> 1508\u001b[0m     \u001b[39mreturn\u001b[39;00m \u001b[39mself\u001b[39;49m\u001b[39m.\u001b[39;49mmapPartitions(\u001b[39mlambda\u001b[39;49;00m x: [\u001b[39msum\u001b[39;49m(x)])\u001b[39m.\u001b[39;49mfold(  \u001b[39m# type: ignore[return-value]\u001b[39;49;00m\n\u001b[1;32m   1509\u001b[0m         \u001b[39m0\u001b[39;49m, operator\u001b[39m.\u001b[39;49madd\n\u001b[1;32m   1510\u001b[0m     )\n",
      "File \u001b[0;32m~/Desktop/MEI-4ano/2semestre/MDLE/spark-3.3.2-bin-hadoop3/python/lib/pyspark.zip/pyspark/rdd.py:1336\u001b[0m, in \u001b[0;36mRDD.fold\u001b[0;34m(self, zeroValue, op)\u001b[0m\n\u001b[1;32m   1331\u001b[0m     \u001b[39myield\u001b[39;00m acc\n\u001b[1;32m   1333\u001b[0m \u001b[39m# collecting result of mapPartitions here ensures that the copy of\u001b[39;00m\n\u001b[1;32m   1334\u001b[0m \u001b[39m# zeroValue provided to each partition is unique from the one provided\u001b[39;00m\n\u001b[1;32m   1335\u001b[0m \u001b[39m# to the final reduce call\u001b[39;00m\n\u001b[0;32m-> 1336\u001b[0m vals \u001b[39m=\u001b[39m \u001b[39mself\u001b[39;49m\u001b[39m.\u001b[39;49mmapPartitions(func)\u001b[39m.\u001b[39;49mcollect()\n\u001b[1;32m   1337\u001b[0m \u001b[39mreturn\u001b[39;00m reduce(op, vals, zeroValue)\n",
      "File \u001b[0;32m~/Desktop/MEI-4ano/2semestre/MDLE/spark-3.3.2-bin-hadoop3/python/lib/pyspark.zip/pyspark/rdd.py:1197\u001b[0m, in \u001b[0;36mRDD.collect\u001b[0;34m(self)\u001b[0m\n\u001b[1;32m   1195\u001b[0m \u001b[39mwith\u001b[39;00m SCCallSiteSync(\u001b[39mself\u001b[39m\u001b[39m.\u001b[39mcontext):\n\u001b[1;32m   1196\u001b[0m     \u001b[39massert\u001b[39;00m \u001b[39mself\u001b[39m\u001b[39m.\u001b[39mctx\u001b[39m.\u001b[39m_jvm \u001b[39mis\u001b[39;00m \u001b[39mnot\u001b[39;00m \u001b[39mNone\u001b[39;00m\n\u001b[0;32m-> 1197\u001b[0m     sock_info \u001b[39m=\u001b[39m \u001b[39mself\u001b[39;49m\u001b[39m.\u001b[39;49mctx\u001b[39m.\u001b[39;49m_jvm\u001b[39m.\u001b[39;49mPythonRDD\u001b[39m.\u001b[39;49mcollectAndServe(\u001b[39mself\u001b[39;49m\u001b[39m.\u001b[39;49m_jrdd\u001b[39m.\u001b[39;49mrdd())\n\u001b[1;32m   1198\u001b[0m \u001b[39mreturn\u001b[39;00m \u001b[39mlist\u001b[39m(_load_from_socket(sock_info, \u001b[39mself\u001b[39m\u001b[39m.\u001b[39m_jrdd_deserializer))\n",
      "File \u001b[0;32m~/Desktop/MEI-4ano/2semestre/MDLE/spark-3.3.2-bin-hadoop3/python/lib/py4j-0.10.9.5-src.zip/py4j/java_gateway.py:1321\u001b[0m, in \u001b[0;36mJavaMember.__call__\u001b[0;34m(self, *args)\u001b[0m\n\u001b[1;32m   1315\u001b[0m command \u001b[39m=\u001b[39m proto\u001b[39m.\u001b[39mCALL_COMMAND_NAME \u001b[39m+\u001b[39m\\\n\u001b[1;32m   1316\u001b[0m     \u001b[39mself\u001b[39m\u001b[39m.\u001b[39mcommand_header \u001b[39m+\u001b[39m\\\n\u001b[1;32m   1317\u001b[0m     args_command \u001b[39m+\u001b[39m\\\n\u001b[1;32m   1318\u001b[0m     proto\u001b[39m.\u001b[39mEND_COMMAND_PART\n\u001b[1;32m   1320\u001b[0m answer \u001b[39m=\u001b[39m \u001b[39mself\u001b[39m\u001b[39m.\u001b[39mgateway_client\u001b[39m.\u001b[39msend_command(command)\n\u001b[0;32m-> 1321\u001b[0m return_value \u001b[39m=\u001b[39m get_return_value(\n\u001b[1;32m   1322\u001b[0m     answer, \u001b[39mself\u001b[39;49m\u001b[39m.\u001b[39;49mgateway_client, \u001b[39mself\u001b[39;49m\u001b[39m.\u001b[39;49mtarget_id, \u001b[39mself\u001b[39;49m\u001b[39m.\u001b[39;49mname)\n\u001b[1;32m   1324\u001b[0m \u001b[39mfor\u001b[39;00m temp_arg \u001b[39min\u001b[39;00m temp_args:\n\u001b[1;32m   1325\u001b[0m     temp_arg\u001b[39m.\u001b[39m_detach()\n",
      "File \u001b[0;32m~/Desktop/MEI-4ano/2semestre/MDLE/spark-3.3.2-bin-hadoop3/python/lib/pyspark.zip/pyspark/sql/utils.py:196\u001b[0m, in \u001b[0;36mcapture_sql_exception.<locals>.deco\u001b[0;34m(*a, **kw)\u001b[0m\n\u001b[1;32m    192\u001b[0m converted \u001b[39m=\u001b[39m convert_exception(e\u001b[39m.\u001b[39mjava_exception)\n\u001b[1;32m    193\u001b[0m \u001b[39mif\u001b[39;00m \u001b[39mnot\u001b[39;00m \u001b[39misinstance\u001b[39m(converted, UnknownException):\n\u001b[1;32m    194\u001b[0m     \u001b[39m# Hide where the exception came from that shows a non-Pythonic\u001b[39;00m\n\u001b[1;32m    195\u001b[0m     \u001b[39m# JVM exception message.\u001b[39;00m\n\u001b[0;32m--> 196\u001b[0m     \u001b[39mraise\u001b[39;00m converted \u001b[39mfrom\u001b[39;00m \u001b[39mNone\u001b[39m\n\u001b[1;32m    197\u001b[0m \u001b[39melse\u001b[39;00m:\n\u001b[1;32m    198\u001b[0m     \u001b[39mraise\u001b[39;00m\n",
      "\u001b[0;31mPythonException\u001b[0m: \n  An exception was thrown from the Python worker. Please see the stack trace below.\nTraceback (most recent call last):\n  File \"/tmp/ipykernel_3175/1514246737.py\", line 3, in min_hash\n  File \"/tmp/ipykernel_3175/1514246737.py\", line 3, in <listcomp>\nValueError: min() arg is an empty sequence\n"
     ]
    },
    {
     "name": "stdout",
     "output_type": "stream",
     "text": [
      "23/03/16 12:05:59 WARN PythonUDFRunner: Incomplete task 0.0 in stage 11 (TID 14) interrupted: Attempting to kill Python Worker\n",
      "23/03/16 12:05:59 WARN TaskSetManager: Lost task 0.0 in stage 11.0 (TID 14) (localhost executor driver): TaskKilled (Stage cancelled)\n"
     ]
    }
   ],
   "source": [
    "df_lsh.foreach(accumulate_buckets)"
   ]
  }
 ],
 "metadata": {
  "kernelspec": {
   "display_name": "Python 3",
   "language": "python",
   "name": "python3"
  },
  "language_info": {
   "codemirror_mode": {
    "name": "ipython",
    "version": 3
   },
   "file_extension": ".py",
   "mimetype": "text/x-python",
   "name": "python",
   "nbconvert_exporter": "python",
   "pygments_lexer": "ipython3",
   "version": "3.8.10"
  },
  "orig_nbformat": 4
 },
 "nbformat": 4,
 "nbformat_minor": 2
}<|MERGE_RESOLUTION|>--- conflicted
+++ resolved
@@ -194,8 +194,6 @@
     "@F.udf(returnType=ArrayType(IntegerType(), False))\n",
     "def min_hash(shingles: List[int]):\n",
     "    return [min(h(shingle) for shingle in shingles) for h in generate_universal_hash_family(num_functions)]"
-<<<<<<< HEAD
-=======
    ]
   },
   {
@@ -278,7 +276,6 @@
     "df_lsh = df_minhash \\\n",
     "    .withColumn('min_hash', generate_even_slices('min_hash')) \\\n",
     "    .select('tweet_id', *(F.hash(F.col('min_hash')[i]).alias(f'band_{i}') for i in range(b)))"
->>>>>>> 0a9e19ac
    ]
   },
   {
